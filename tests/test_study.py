import itertools
<<<<<<< HEAD
import joblib
from mock import Mock  # NOQA
from mock import patch
=======
>>>>>>> c70b3d39
import multiprocessing
import pickle
import threading
import time
import uuid
import warnings

from mock import Mock  # NOQA
from mock import patch
import pandas as pd
import pytest

import optuna
from optuna.testing.storage import StorageSupplier
from optuna import type_checking

if type_checking.TYPE_CHECKING:
    from typing import Any  # NOQA
    from typing import Callable  # NOQA
    from typing import Dict  # NOQA
    from typing import Optional  # NOQA
    from typing import Tuple  # NOQA

    CallbackFuncType = Callable[[optuna.study.Study, optuna.structs.FrozenTrial], None]

STORAGE_MODES = [
    'none',  # We give `None` to storage argument, so InMemoryStorage is used.
    'new',  # We always create a new sqlite DB file for each experiment.
    'common',  # We use a sqlite DB file for the whole experiments.
]


def setup_module():
    # type: () -> None

    StorageSupplier.setup_common_tempfile()


def teardown_module():
    # type: () -> None

    StorageSupplier.teardown_common_tempfile()


def func(trial, x_max=1.0):
    # type: (optuna.trial.Trial, float) -> float

    x = trial.suggest_uniform('x', -x_max, x_max)
    y = trial.suggest_loguniform('y', 20, 30)
    z = trial.suggest_categorical('z', (-1.0, 1.0))
    assert isinstance(z, float)
    return (x - 2)**2 + (y - 25)**2 + z


class Func(object):
    def __init__(self, sleep_sec=None):
        # type: (Optional[float]) -> None

        self.n_calls = 0
        self.sleep_sec = sleep_sec
        self.lock = threading.Lock()
        self.x_max = 10.0

    def __call__(self, trial):
        # type: (optuna.trial.Trial) -> float

        with self.lock:
            self.n_calls += 1
            x_max = self.x_max
            self.x_max *= 0.9

        # Sleep for testing parallelism
        if self.sleep_sec is not None:
            time.sleep(self.sleep_sec)

        value = func(trial, x_max)
        check_params(trial.params)
        return value


def check_params(params):
    # type: (Dict[str, Any]) -> None

    assert sorted(params.keys()) == ['x', 'y', 'z']


def check_value(value):
    # type: (Optional[float]) -> None

    assert isinstance(value, float)
    assert -1.0 <= value <= 12.0**2 + 5.0**2 + 1.0


def check_frozen_trial(frozen_trial):
    # type: (optuna.structs.FrozenTrial) -> None

    if frozen_trial.state == optuna.structs.TrialState.COMPLETE:
        check_params(frozen_trial.params)
        check_value(frozen_trial.value)


def check_study(study):
    # type: (optuna.Study) -> None

    for trial in study.trials:
        check_frozen_trial(trial)

    complete_trials = [t for t in study.trials if t.state == optuna.structs.TrialState.COMPLETE]
    if len(complete_trials) == 0:
        with pytest.raises(ValueError):
            study.best_params
        with pytest.raises(ValueError):
            study.best_value
        with pytest.raises(ValueError):
            study.best_trial
    else:
        check_params(study.best_params)
        check_value(study.best_value)
        check_frozen_trial(study.best_trial)


def test_optimize_trivial_in_memory_new():
    # type: () -> None

    study = optuna.create_study()
    study.optimize(func, n_trials=10)
    check_study(study)


def test_optimize_trivial_in_memory_resume():
    # type: () -> None

    study = optuna.create_study()
    study.optimize(func, n_trials=10)
    study.optimize(func, n_trials=10)
    check_study(study)


def test_optimize_trivial_rdb_resume_study():
    # type: () -> None

    study = optuna.create_study('sqlite:///:memory:')
    study.optimize(func, n_trials=10)
    check_study(study)


def test_optimize_with_direction():
    # type: () -> None

    study = optuna.create_study(direction='minimize')
    study.optimize(func, n_trials=10)
    assert study.direction == optuna.structs.StudyDirection.MINIMIZE
    check_study(study)

    study = optuna.create_study(direction='maximize')
    study.optimize(func, n_trials=10)
    assert study.direction == optuna.structs.StudyDirection.MAXIMIZE
    check_study(study)

    with pytest.raises(ValueError):
        optuna.create_study(direction='test')


@pytest.mark.parametrize(
    'n_trials, n_jobs, storage_mode',
    itertools.product(
        (0, 1, 20),  # n_trials
        (1, 2, -1),  # n_jobs
        STORAGE_MODES,  # storage_mode
    ))
def test_optimize_parallel(n_trials, n_jobs, storage_mode):
    # type: (int, int, str)-> None

    f = Func()

    with StorageSupplier(storage_mode) as storage:
        study = optuna.create_study(storage=storage)
        study.optimize(f, n_trials=n_trials, n_jobs=n_jobs)
        assert f.n_calls == len(study.trials) == n_trials
        check_study(study)


@pytest.mark.parametrize(
    'n_trials, n_jobs, storage_mode',
    itertools.product(
        (0, 1, 20, None),  # n_trials
        (1, 2, -1),  # n_jobs
        STORAGE_MODES,  # storage_mode
    ))
def test_optimize_parallel_timeout(n_trials, n_jobs, storage_mode):
    # type: (int, int, str) -> None

    sleep_sec = 0.1
    timeout_sec = 1.0
    f = Func(sleep_sec=sleep_sec)

    with StorageSupplier(storage_mode) as storage:
        study = optuna.create_study(storage=storage)
        study.optimize(f, n_trials=n_trials, n_jobs=n_jobs, timeout=timeout_sec)

        assert f.n_calls == len(study.trials)

        if n_trials is not None:
            assert f.n_calls <= n_trials

        # A thread can process at most (timeout_sec / sleep_sec + 1) trials.
        n_jobs_actual = n_jobs if n_jobs != -1 else multiprocessing.cpu_count()
        max_calls = (timeout_sec / sleep_sec + 1) * n_jobs_actual
        assert f.n_calls <= max_calls

        check_study(study)


@pytest.mark.parametrize('storage_mode', STORAGE_MODES)
def test_optimize_with_catch(storage_mode):
    # type: (str) -> None

    with StorageSupplier(storage_mode) as storage:
        study = optuna.create_study(storage=storage)

        def func_value_error(_):
            # type: (optuna.trial.Trial) -> float

            raise ValueError

        # Test default exceptions.
        with pytest.raises(ValueError):
            study.optimize(func_value_error, n_trials=20)
        assert len(study.trials) == 1
        assert all(trial.state == optuna.structs.TrialState.FAIL for trial in study.trials)

        # Test acceptable exception.
        study.optimize(func_value_error, n_trials=20, catch=(ValueError, ))
        assert len(study.trials) == 21
        assert all(trial.state == optuna.structs.TrialState.FAIL for trial in study.trials)

        # Test trial with unacceptable exception.
        with pytest.raises(ValueError):
            study.optimize(func_value_error, n_trials=20, catch=(ArithmeticError, ))
        assert len(study.trials) == 22
        assert all(trial.state == optuna.structs.TrialState.FAIL for trial in study.trials)


@pytest.mark.parametrize('catch', [[], [Exception], None, 1])
def test_optimize_with_catch_invalid_type(catch):
    # type: (Any) -> None

    study = optuna.create_study()

    def func_value_error(_):
        # type: (optuna.trial.Trial) -> float

        raise ValueError

    with pytest.raises(TypeError):
        study.optimize(func_value_error, n_trials=20, catch=catch)


def test_optimize_parallel_storage_warning():
    # type: () -> None

    study = optuna.create_study()

    with pytest.warns(UserWarning):
        with joblib.parallel_backend('loky'):
            study.optimize(lambda t: t.suggest_uniform('x', 0, 1), n_trials=20, n_jobs=2)


@pytest.mark.parametrize('storage_mode', STORAGE_MODES)
def test_study_set_and_get_user_attrs(storage_mode):
    # type: (str) -> None

    with StorageSupplier(storage_mode) as storage:
        study = optuna.create_study(storage=storage)

        study.set_user_attr('dataset', 'MNIST')
        assert study.user_attrs['dataset'] == 'MNIST'


@pytest.mark.parametrize('storage_mode', STORAGE_MODES)
def test_study_set_and_get_system_attrs(storage_mode):
    # type: (str) -> None

    with StorageSupplier(storage_mode) as storage:
        study = optuna.create_study(storage=storage)

        study.set_system_attr('system_message', 'test')
        assert study.system_attrs['system_message'] == 'test'


@pytest.mark.parametrize('storage_mode', STORAGE_MODES)
def test_trial_set_and_get_user_attrs(storage_mode):
    # type: (str) -> None

    def f(trial):
        # type: (optuna.trial.Trial) -> float

        trial.set_user_attr('train_accuracy', 1)
        assert trial.user_attrs['train_accuracy'] == 1
        return 0.0

    with StorageSupplier(storage_mode) as storage:
        study = optuna.create_study(storage=storage)
        study.optimize(f, n_trials=1)
        frozen_trial = study.trials[0]
        assert frozen_trial.user_attrs['train_accuracy'] == 1


@pytest.mark.parametrize('storage_mode', STORAGE_MODES)
def test_trial_set_and_get_system_attrs(storage_mode):
    # type: (str) -> None

    def f(trial):
        # type: (optuna.trial.Trial) -> float

        trial.set_system_attr('system_message', 'test')
        assert trial.system_attrs['system_message'] == 'test'
        return 0.0

    with StorageSupplier(storage_mode) as storage:
        study = optuna.create_study(storage=storage)
        study.optimize(f, n_trials=1)
        frozen_trial = study.trials[0]
        assert frozen_trial.system_attrs['system_message'] == 'test'


@pytest.mark.parametrize('storage_mode', STORAGE_MODES)
def test_get_all_study_summaries(storage_mode):
    # type: (str) -> None

    with StorageSupplier(storage_mode) as storage:
        study = optuna.create_study(storage=storage)
        study.optimize(Func(), n_trials=5)

        summaries = optuna.get_all_study_summaries(study._storage)
        summary = [s for s in summaries if s._study_id == study._study_id][0]

        assert summary.study_name == study.study_name
        assert summary.n_trials == 5


@pytest.mark.parametrize('storage_mode', STORAGE_MODES)
def test_get_all_study_summaries_with_no_trials(storage_mode):
    # type: (str) -> None

    with StorageSupplier(storage_mode) as storage:
        study = optuna.create_study(storage=storage)

        summaries = optuna.get_all_study_summaries(study._storage)
        summary = [s for s in summaries if s._study_id == study._study_id][0]

        assert summary.study_name == study.study_name
        assert summary.n_trials == 0
        assert summary.datetime_start is None


@pytest.mark.parametrize('storage_mode', STORAGE_MODES)
def test_run_trial(storage_mode):
    # type: (str) -> None

    with StorageSupplier(storage_mode) as storage:
        study = optuna.create_study(storage=storage)

        # Test trial without exception.
        study._run_trial(func, catch=(Exception, ), gc_after_trial=True)
        check_study(study)

        # Test trial with acceptable exception.
        def func_value_error(_):
            # type: (optuna.trial.Trial) -> float

            raise ValueError

        trial = study._run_trial(func_value_error, catch=(ValueError, ), gc_after_trial=True)
        frozen_trial = study._storage.get_trial(trial._trial_id)

        expected_message = 'Setting status of trial#1 as TrialState.FAIL because of the ' \
                           'following error: ValueError()'
        assert frozen_trial.state == optuna.structs.TrialState.FAIL
        assert frozen_trial.system_attrs['fail_reason'] == expected_message

        # Test trial with unacceptable exception.
        with pytest.raises(ValueError):
            study._run_trial(func_value_error, catch=(ArithmeticError, ), gc_after_trial=True)

        # Test trial with invalid objective value: None
        def func_none(_):
            # type: (optuna.trial.Trial) -> float

            return None  # type: ignore

        trial = study._run_trial(func_none, catch=(Exception, ), gc_after_trial=True)
        frozen_trial = study._storage.get_trial(trial._trial_id)

        expected_message = 'Setting status of trial#3 as TrialState.FAIL because the returned ' \
                           'value from the objective function cannot be casted to float. ' \
                           'Returned value is: None'
        assert frozen_trial.state == optuna.structs.TrialState.FAIL
        assert frozen_trial.system_attrs['fail_reason'] == expected_message

        # Test trial with invalid objective value: nan
        def func_nan(_):
            # type: (optuna.trial.Trial) -> float

            return float('nan')

        trial = study._run_trial(func_nan, catch=(Exception, ), gc_after_trial=True)
        frozen_trial = study._storage.get_trial(trial._trial_id)

        expected_message = 'Setting status of trial#4 as TrialState.FAIL because the objective ' \
                           'function returned nan.'
        assert frozen_trial.state == optuna.structs.TrialState.FAIL
        assert frozen_trial.system_attrs['fail_reason'] == expected_message


# TODO(Yanase): Remove this test function after removing `optuna.structs.TrialPruned`.
@pytest.mark.parametrize('trial_pruned_class', [optuna.exceptions.TrialPruned,
                                                optuna.structs.TrialPruned])
def test_run_trial_with_trial_pruned(trial_pruned_class):
    # type: (Callable[[], optuna.exceptions.TrialPruned]) -> None

    study = optuna.create_study()

    def func_with_trial_pruned(_):
        # type: (optuna.trial.Trial) -> float

        raise trial_pruned_class()

    trial = study._run_trial(func_with_trial_pruned, catch=(), gc_after_trial=True)
    frozen_trial = study._storage.get_trial(trial._trial_id)
    assert frozen_trial.state == optuna.structs.TrialState.PRUNED


def test_study_pickle():
    # type: () -> None

    study_1 = optuna.create_study()
    study_1.optimize(func, n_trials=10)
    check_study(study_1)
    assert len(study_1.trials) == 10
    dumped_bytes = pickle.dumps(study_1)

    study_2 = pickle.loads(dumped_bytes)
    check_study(study_2)
    assert len(study_2.trials) == 10

    study_2.optimize(func, n_trials=10)
    check_study(study_2)
    assert len(study_2.trials) == 20


def test_study_trials_dataframe_with_no_trials():
    # type: () -> None

    study_with_no_trials = optuna.create_study()
    trials_df = study_with_no_trials.trials_dataframe()
    assert trials_df.empty


@pytest.mark.parametrize('storage_mode', STORAGE_MODES)
@pytest.mark.parametrize('attrs', [
    ('number', 'value', 'datetime_start', 'datetime_complete', 'params', 'user_attrs',
     'system_attrs', 'state'),
    ('number', 'value', 'datetime_start', 'datetime_complete', 'params', 'user_attrs',
     'system_attrs', 'state', 'intermediate_values', '_trial_id', 'distributions')])
@pytest.mark.parametrize('multi_index', [True, False])
def test_trials_dataframe(storage_mode, attrs, multi_index):
    # type: (str, Tuple[str, ...], bool) -> None

    def f(trial):
        # type: (optuna.trial.Trial) -> float

        x = trial.suggest_int('x', 1, 1)
        y = trial.suggest_categorical('y', (2.5, ))
        assert isinstance(y, float)
        trial.set_user_attr('train_loss', 3)
        value = x + y  # 3.5

        # Test reported intermediate values, although it in practice is not "intermediate".
        trial.report(value, step=0)

        return value

    with StorageSupplier(storage_mode) as storage:
        study = optuna.create_study(storage=storage)
        study.optimize(f, n_trials=3)
        df = study.trials_dataframe(attrs=attrs, multi_index=multi_index)
        # Change index to access rows via trial number.
        if multi_index:
            df.set_index(('number', ''), inplace=True, drop=False)
        else:
            df.set_index('number', inplace=True, drop=False)
        assert len(df) == 3
        # TODO(Yanase): Remove number from system_attrs after adding TrialModel.number.
        # Number columns are as follows (total of 10):
        #   non-nested: 5 (number, value, state, datetime_start, datetime_complete)
        #   params: 2
        #   distributions: 2
        #   user_attrs: 1
        #   system_attrs: 1
        #   intermediate_values: 1
        expected_n_columns = len(attrs)
        if 'params' in attrs:
            expected_n_columns += 1
        if 'distributions' in attrs:
            expected_n_columns += 1
        assert len(df.columns) == expected_n_columns

        for i in range(3):
            assert df.number[i] == i
            assert df.state[i] == 'COMPLETE'
            assert df.value[i] == 3.5
            assert isinstance(df.datetime_start[i], pd.Timestamp)
            assert isinstance(df.datetime_complete[i], pd.Timestamp)

            if multi_index:
                if 'distributions' in attrs:
                    assert ('distributions', 'x') in df.columns
                    assert ('distributions', 'y') in df.columns
                if '_trial_id' in attrs:
                    assert ('trial_id', '') in df.columns  # trial_id depends on other tests.

                assert df.params.x[i] == 1
                assert df.params.y[i] == 2.5
                assert df.user_attrs.train_loss[i] == 3
                assert df.system_attrs._number[i] == i
            else:
                if 'distributions' in attrs:
                    assert 'distributions_x' in df.columns
                    assert 'distributions_y' in df.columns
                if '_trial_id' in attrs:
                    assert 'trial_id' in df.columns  # trial_id depends on other tests.

                assert df.params_x[i] == 1
                assert df.params_y[i] == 2.5
                assert df.user_attrs_train_loss[i] == 3
                assert df.system_attrs__number[i] == i


@pytest.mark.parametrize('storage_mode', STORAGE_MODES)
def test_trials_dataframe_with_failure(storage_mode):
    # type: (str) -> None

    def f(trial):
        # type: (optuna.trial.Trial) -> float

        x = trial.suggest_int('x', 1, 1)
        y = trial.suggest_categorical('y', (2.5, ))
        trial.set_user_attr('train_loss', 3)
        raise ValueError()
        return x + y  # 3.5

    with StorageSupplier(storage_mode) as storage:
        study = optuna.create_study(storage=storage)
        study.optimize(f, n_trials=3, catch=(ValueError,))
        df = study.trials_dataframe()
        # Change index to access rows via trial number.
        df.set_index('number', inplace=True, drop=False)
        assert len(df) == 3
        # TODO(Yanase): Remove number from system_attrs after adding TrialModel.number.
        # non-nested: 5, params: 2, user_attrs: 1 system_attrs: 2
        assert len(df.columns) == 10
        for i in range(3):
            assert df.number[i] == i
            assert df.state[i] == 'FAIL'
            assert df.value[i] is None
            assert isinstance(df.datetime_start[i], pd.Timestamp)
            assert isinstance(df.datetime_complete[i], pd.Timestamp)
            assert df.params_x[i] == 1
            assert df.params_y[i] == 2.5
            assert df.user_attrs_train_loss[i] == 3
            assert df.system_attrs__number[i] == i
            assert 'system_attrs_fail_reason' in df.columns


@pytest.mark.parametrize('storage_mode', STORAGE_MODES)
def test_create_study(storage_mode):
    # type: (str) -> None

    with StorageSupplier(storage_mode) as storage:
        # Test creating a new study.
        study = optuna.create_study(storage=storage, load_if_exists=False)

        # Test `load_if_exists=True` with existing study.
        optuna.create_study(study_name=study.study_name, storage=storage, load_if_exists=True)

        if isinstance(study._storage, optuna.storages.InMemoryStorage):
            # `InMemoryStorage` does not share study's namespace (i.e., no name conflicts occur).
            optuna.create_study(study_name=study.study_name, storage=storage, load_if_exists=False)
        else:
            # Test `load_if_exists=False` with existing study.
            with pytest.raises(optuna.exceptions.DuplicatedStudyError):
                optuna.create_study(study_name=study.study_name,
                                    storage=storage,
                                    load_if_exists=False)


@pytest.mark.parametrize('storage_mode', STORAGE_MODES)
def test_load_study(storage_mode):
    # type: (str) -> None

    with StorageSupplier(storage_mode) as storage:
        if storage is None:
            # `InMemoryStorage` can not be used with `load_study` function.
            return

        study_name = str(uuid.uuid4())

        with pytest.raises(ValueError):
            # Test loading an unexisting study.
            optuna.study.load_study(study_name=study_name, storage=storage)

        # Create a new study.
        created_study = optuna.study.create_study(study_name=study_name, storage=storage)

        # Test loading an existing study.
        loaded_study = optuna.study.load_study(study_name=study_name, storage=storage)
        assert created_study._study_id == loaded_study._study_id


@pytest.mark.parametrize('storage_mode', STORAGE_MODES)
def test_delete_study(storage_mode):
    # type: (str) -> None

    with StorageSupplier(storage_mode) as storage:
        # Get storage object because delete_study does not accept None.
        storage = optuna.storages.get_storage(storage=storage)
        assert storage is not None

        # Test deleting a non-existing study.
        with pytest.raises(ValueError):
            optuna.delete_study("invalid-study-name", storage)

        # Test deleting an existing study.
        study = optuna.create_study(storage=storage, load_if_exists=False)
        optuna.delete_study(study.study_name, storage)

        # Test failed to delete the study which is already deleted.
        if not isinstance(study._storage, optuna.storages.InMemoryStorage):
            # Skip `InMemoryStorage` because it just internally initializes trials and so on.
            with pytest.raises(ValueError):
                optuna.delete_study(study.study_name, storage)


def test_nested_optimization():
    # type: () -> None

    def objective(trial):
        # type: (optuna.trial.Trial) -> float

        with pytest.raises(RuntimeError):
            trial.study.optimize(lambda _: 0.0, n_trials=1)

        return 1.0

    study = optuna.create_study()
    study.optimize(objective, n_trials=10, catch=())


@pytest.mark.parametrize('storage_mode', STORAGE_MODES)
def test_append_trial(storage_mode):
    # type: (str) -> None

    with StorageSupplier(storage_mode) as storage:
        study = optuna.create_study(storage=storage)
        assert len(study.trials) == 0

        study._append_trial(value=0.8)
        assert len(study.trials) == 1
        assert study.best_value == 0.8


def test_storage_property():
    # type: () -> None

    study = optuna.create_study()
    assert study.storage == study._storage


@patch('optuna.study.gc.collect')
def test_optimize_with_gc(collect_mock):
    # type: (Mock) -> None

    study = optuna.create_study()
    study.optimize(func, n_trials=10, gc_after_trial=True)
    check_study(study)
    assert collect_mock.call_count == 10


@patch('optuna.study.gc.collect')
def test_optimize_without_gc(collect_mock):
    # type: (Mock) -> None

    study = optuna.create_study()
    study.optimize(func, n_trials=10, gc_after_trial=False)
    check_study(study)
    assert collect_mock.call_count == 0


@pytest.mark.parametrize('n_jobs', [1, 4])
def test_callbacks(n_jobs):
    # type: (int) -> None

    lock = threading.Lock()

    def with_lock(f):
        # type: (CallbackFuncType) -> CallbackFuncType

        def callback(study, trial):
            # type: (optuna.study.Study, optuna.structs.FrozenTrial) -> None

            with lock:
                f(study, trial)

        return callback

    study = optuna.create_study()

    def objective(trial):
        # type: (optuna.trial.Trial) -> float

        return trial.suggest_int('x', 1, 1)

    # Empty callback list.
    study.optimize(objective, callbacks=[], n_trials=10, n_jobs=n_jobs)

    # A callback.
    values = []
    callbacks = [with_lock(lambda study, trial: values.append(trial.value))]
    study.optimize(objective, callbacks=callbacks, n_trials=10, n_jobs=n_jobs)
    assert values == [1] * 10

    # Two callbacks.
    values = []
    params = []
    callbacks = [
        with_lock(lambda study, trial: values.append(trial.value)),
        with_lock(lambda study, trial: params.append(trial.params))
    ]
    study.optimize(objective, callbacks=callbacks, n_trials=10, n_jobs=n_jobs)
    assert values == [1] * 10
    assert params == [{'x': 1}] * 10

    # If a trial is failed with an exception and the exception is caught by the study,
    # callbacks are invoked.
    states = []
    callbacks = [with_lock(lambda study, trial: states.append(trial.state))]
    study.optimize(
        lambda t: 1/0, callbacks=callbacks, n_trials=10, n_jobs=n_jobs,
        catch=(ZeroDivisionError,))
    assert states == [optuna.structs.TrialState.FAIL] * 10

    # If a trial is failed with an exception and the exception isn't caught by the study,
    # callbacks aren't invoked.
    states = []
    callbacks = [with_lock(lambda study, trial: states.append(trial.state))]
    with pytest.raises(ZeroDivisionError):
        study.optimize(lambda t: 1/0, callbacks=callbacks,
                       n_trials=10, n_jobs=n_jobs, catch=())
    assert states == []


def test_study_id():
    # type: () -> None

    study = optuna.create_study()

    with warnings.catch_warnings():
        warnings.simplefilter('ignore', category=DeprecationWarning)
        assert study.study_id == study._study_id

    with pytest.warns(DeprecationWarning):
        study.study_id<|MERGE_RESOLUTION|>--- conflicted
+++ resolved
@@ -1,10 +1,4 @@
 import itertools
-<<<<<<< HEAD
-import joblib
-from mock import Mock  # NOQA
-from mock import patch
-=======
->>>>>>> c70b3d39
 import multiprocessing
 import pickle
 import threading
@@ -12,6 +6,7 @@
 import uuid
 import warnings
 
+import joblib
 from mock import Mock  # NOQA
 from mock import patch
 import pandas as pd
