import contextlib
from tempfile import TemporaryDirectory
from typing import Any
from typing import Dict
from typing import Generator
from typing import List
from typing import Optional
from unittest import mock
import warnings

import numpy as np
import pytest

import optuna
import optuna.integration.lightgbm as lgb
from optuna.integration.lightgbm_tuner.optimize import BaseTuner
from optuna.integration.lightgbm_tuner.optimize import LightGBMTuner
from optuna.integration.lightgbm_tuner.optimize import LightGBMTunerCV
from optuna.integration.lightgbm_tuner.optimize import OptunaObjective
from optuna.integration.lightgbm_tuner.optimize import OptunaObjectiveCV
from optuna import type_checking

if type_checking.TYPE_CHECKING:
    from typing import Union  # NOQA

    from optuna.study import Study  # NOQA


@contextlib.contextmanager
def turnoff_train(metric: Optional[str] = "binary_logloss") -> Generator[None, None, None]:

    unexpected_value = 0.5
    dummy_num_iterations = 1234

    class DummyBooster(object):
        def __init__(self):
            # type: () -> None

            self.best_score = {
                "valid_0": {metric: unexpected_value},
            }

        def current_iteration(self):
            # type: () -> int

            return dummy_num_iterations

    dummy_booster = DummyBooster()

    with mock.patch("lightgbm.train", return_value=dummy_booster):
        yield


@contextlib.contextmanager
def turnoff_cv(metric: Optional[str] = "binary_logloss") -> Generator[None, None, None]:

    unexpected_value = 0.5
    dummy_results = {"{}-mean".format(metric): [unexpected_value]}

    with mock.patch("lightgbm.cv", return_value=dummy_results):
        yield


class TestOptunaObjective(object):
    def test_init_(self):
        # type: () -> None

        target_param_names = ["learning_rate"]  # Invalid parameter name.

        with pytest.raises(NotImplementedError) as execinfo:
            OptunaObjective(target_param_names, {}, None, {}, 0, "tune_learning_rate", None)

        assert execinfo.type is NotImplementedError

    def test_call(self):
        # type: () -> None

        target_param_names = ["lambda_l1"]
        lgbm_params = {}  # type: Dict[str, Any]
        train_set = lgb.Dataset(None)
        val_set = lgb.Dataset(None)

        lgbm_kwargs = {"valid_sets": val_set}
        best_score = -np.inf

        with turnoff_train():
            objective = OptunaObjective(
                target_param_names,
                lgbm_params,
                train_set,
                lgbm_kwargs,
                best_score,
                "tune_lambda_l1",
                None,
            )
            study = optuna.create_study(direction="minimize")
            study.optimize(objective, n_trials=10)

            assert study.best_value == 0.5


class TestOptunaObjectiveCV(object):
    def test_call(self) -> None:
        target_param_names = ["lambda_l1"]
        lgbm_params = {}  # type: Dict[str, Any]
        train_set = lgb.Dataset(None)
        lgbm_kwargs = {}  # type: Dict[str, Any]
        best_score = -np.inf

        with turnoff_cv():
            objective = OptunaObjectiveCV(
                target_param_names,
                lgbm_params,
                train_set,
                lgbm_kwargs,
                best_score,
                "tune_lambda_l1",
                None,
            )
            study = optuna.create_study(direction="minimize")
            study.optimize(objective, n_trials=10)

            assert study.best_value == 0.5


class TestBaseTuner(object):
    def test_get_booster_best_score(self):
        # type: () -> None

        expected_value = 1.0

        class DummyBooster(object):
            def __init__(self):
                # type: () -> None

                self.best_score = {"valid_0": {"binary_logloss": expected_value}}

        booster = DummyBooster()
        dummy_dataset = lgb.Dataset(None)

        tuner = BaseTuner(lgbm_kwargs=dict(valid_sets=dummy_dataset))
        val_score = tuner._get_booster_best_score(booster)
        assert val_score == expected_value

    def test_higher_is_better(self):
        # type: () -> None

        for metric in [
            "auc",
            "ndcg",
            "lambdarank",
            "rank_xendcg",
            "xendcg",
            "xe_ndcg",
            "xe_ndcg_mart",
            "xendcg_mart",
            "map",
            "mean_average_precision",
        ]:
            tuner = BaseTuner(lgbm_params={"metric": metric})
            assert tuner.higher_is_better()

        for metric in ["rmsle", "rmse", "binary_logloss"]:
            tuner = BaseTuner(lgbm_params={"metric": metric})
            assert not tuner.higher_is_better()

    def test_get_booster_best_score__using_valid_names_as_str(self):
        # type: () -> None

        expected_value = 1.0

        class DummyBooster(object):
            def __init__(self):
                # type: () -> None

                self.best_score = {"dev": {"binary_logloss": expected_value}}

        booster = DummyBooster()
        dummy_dataset = lgb.Dataset(None)

        tuner = BaseTuner(lgbm_kwargs={"valid_names": "dev", "valid_sets": dummy_dataset,})
        val_score = tuner._get_booster_best_score(booster)
        assert val_score == expected_value

    def test_get_booster_best_score__using_valid_names_as_list(self):
        # type: () -> None

        unexpected_value = 0.5
        expected_value = 1.0

        class DummyBooster(object):
            def __init__(self):
                # type: () -> None

                self.best_score = {
                    "train": {"binary_logloss": unexpected_value},
                    "val": {"binary_logloss": expected_value},
                }

        booster = DummyBooster()
        dummy_train_dataset = lgb.Dataset(None)
        dummy_val_dataset = lgb.Dataset(None)

        tuner = BaseTuner(
            lgbm_kwargs={
                "valid_names": ["train", "val"],
                "valid_sets": [dummy_train_dataset, dummy_val_dataset],
            }
        )
        val_score = tuner._get_booster_best_score(booster)
        assert val_score == expected_value

    def test_compare_validation_metrics(self):
        # type: () -> None

        for metric in [
            "auc",
            "ndcg",
            "lambdarank",
            "rank_xendcg",
            "xendcg",
            "xe_ndcg",
            "xe_ndcg_mart",
            "xendcg_mart",
            "map",
            "mean_average_precision",
        ]:
            tuner = BaseTuner(lgbm_params={"metric": metric})
            assert tuner.compare_validation_metrics(0.5, 0.1)
            assert not tuner.compare_validation_metrics(0.5, 0.5)
            assert not tuner.compare_validation_metrics(0.1, 0.5)

        for metric in ["rmsle", "rmse", "binary_logloss"]:
            tuner = BaseTuner(lgbm_params={"metric": metric})
            assert not tuner.compare_validation_metrics(0.5, 0.1)
            assert not tuner.compare_validation_metrics(0.5, 0.5)
            assert tuner.compare_validation_metrics(0.1, 0.5)

    @pytest.mark.parametrize(
        "metric, eval_at_param, expected",
        [
            ("auc", {"eval_at": 5}, "auc"),
            ("accuracy", {"eval_at": 5}, "accuracy"),
            ("rmsle", {"eval_at": 5}, "rmsle"),
            ("rmse", {"eval_at": 5}, "rmse"),
            ("binary_logloss", {"eval_at": 5}, "binary_logloss"),
            ("ndcg", {"eval_at": 5}, "ndcg@5"),
            ("ndcg", {"ndcg_at": 5}, "ndcg@5"),
            ("ndcg", {"ndcg_eval_at": 5}, "ndcg@5"),
            ("ndcg", {"eval_at": [20]}, "ndcg@20"),
            ("ndcg", {"eval_at": [10, 20]}, "ndcg@10"),
            ("ndcg", {}, "ndcg@1"),
            ("map", {"eval_at": 5}, "map@5"),
            ("map", {"eval_at": [20]}, "map@20"),
            ("map", {"eval_at": [10, 20]}, "map@10"),
            ("map", {}, "map@1"),
        ],
    )
    def test_metric_with_eval_at(self, metric, eval_at_param, expected):
        # type: (str, Dict[str, Union[int, List[int]]], str) -> None

        params = {"metric": metric}  # type: Dict[str, Union[str, int, List[int]]]
        params.update(eval_at_param)
        tuner = BaseTuner(lgbm_params=params)
        assert tuner._metric_with_eval_at(metric) == expected

    def test_metric_with_eval_at_error(self):
        # type: () -> None

        tuner = BaseTuner(lgbm_params={"metric": "ndcg", "eval_at": "1"})
        with pytest.raises(ValueError):
            tuner._metric_with_eval_at("ndcg")


class TestLightGBMTuner(object):
    def _get_tuner_object(self, params={}, train_set=None, kwargs_options={}, study=None):
        # type: (Dict[str, Any], lgb.Dataset, Dict[str, Any], Optional[Study]) -> lgb.LightGBMTuner

        # Required keyword arguments.
        dummy_dataset = lgb.Dataset(None)

        kwargs = dict(
            num_boost_round=5, early_stopping_rounds=2, valid_sets=dummy_dataset, study=study
        )
        kwargs.update(kwargs_options)

        runner = lgb.LightGBMTuner(params, train_set, **kwargs)
        return runner

    def test_no_eval_set_args(self):
        # type: () -> None

        params = {}  # type: Dict[str, Any]
        train_set = lgb.Dataset(None)
        with pytest.raises(ValueError) as excinfo:
            lgb.LightGBMTuner(params, train_set, num_boost_round=5, early_stopping_rounds=2)

        assert excinfo.type == ValueError
        assert str(excinfo.value) == "`valid_sets` is required."

    @pytest.mark.parametrize(
        "best_params, tuning_history", [({}, None), (None, []),],
    )
    def test_deprecated_args(
        self, best_params: Optional[Dict[str, Any]], tuning_history: Optional[List[Dict[str, Any]]]
    ) -> None:
        # Required keyword arguments.
        params = {}  # type: Dict[str, Any]
        train_set = lgb.Dataset(None)
        with pytest.warns(DeprecationWarning):
            lgb.LightGBMTuner(
                params,
                train_set,
                valid_sets=[train_set],
                best_params=best_params,
                tuning_history=tuning_history,
            )

    @pytest.mark.parametrize(
        "metric, study_direction",
        [
            ("auc", "minimize"),
            ("mse", "maximize"),
            (None, "maximize"),  # The default metric is binary_logloss.
        ],
    )
    def test_inconsistent_study_direction(self, metric: str, study_direction: str) -> None:

        params = {}  # type: Dict[str, Any]
        if metric is not None:
            params["metric"] = metric
        train_set = lgb.Dataset(None)
        valid_set = lgb.Dataset(None)
        study = optuna.create_study(direction=study_direction)
        with pytest.raises(ValueError) as excinfo:
            lgb.LightGBMTuner(
                params,
                train_set,
                valid_sets=[train_set, valid_set],
                num_boost_round=5,
                early_stopping_rounds=2,
                study=study,
            )

        assert excinfo.type == ValueError
        assert str(excinfo.value).startswith("Study direction is inconsistent with the metric")

    def test_with_minimum_required_args(self):
        # type: () -> None

        runner = self._get_tuner_object()
        assert "num_boost_round" in runner.lgbm_kwargs
        assert "num_boost_round" not in runner.auto_options
        assert runner.lgbm_kwargs["num_boost_round"] == 5

    def test__parse_args_wrapper_args(self):
        # type: () -> None

        params = {}  # type: Dict[str, Any]
        train_set = lgb.Dataset(None)
        val_set = lgb.Dataset(None)
        kwargs = dict(
            num_boost_round=12,
            early_stopping_rounds=10,
            valid_sets=val_set,
            time_budget=600,
            best_params={},
            sample_size=1000,
        )
        with warnings.catch_warnings():
            warnings.simplefilter("ignore", category=DeprecationWarning)
            runner = lgb.LightGBMTuner(params, train_set, **kwargs)
        new_args = ["time_budget", "time_budget", "best_params", "sample_size"]
        for new_arg in new_args:
            assert new_arg not in runner.lgbm_kwargs
            assert new_arg in runner.auto_options

    @pytest.mark.parametrize(
        "metric, study_direction, expected",
        [("auc", "maximize", -np.inf), ("mse", "minimize", np.inf),],
    )
    def test_best_score(self, metric: str, study_direction: str, expected: float) -> None:
        with turnoff_train(metric=metric):
            study = optuna.create_study(direction=study_direction)
            runner = self._get_tuner_object(
                params=dict(lambda_l1=0.0, metric=metric), kwargs_options={}, study=study,
            )
            assert runner.best_score == expected
            runner.tune_regularization_factors()
            assert runner.best_score == 0.5

    def test_best_params(self) -> None:
        unexpected_value = 20  # out of scope.

        with turnoff_train():
            study = optuna.create_study()
            runner = self._get_tuner_object(
                params=dict(lambda_l1=unexpected_value,), kwargs_options={}, study=study,
            )
            assert runner.best_params["lambda_l1"] == unexpected_value
            runner.tune_regularization_factors()
            assert runner.best_params["lambda_l1"] != unexpected_value

    def test_sample_train_set(self):
        # type: () -> None

        sample_size = 3

        X_trn = np.random.uniform(10, size=50).reshape((10, 5))
        y_trn = np.random.randint(2, size=10)
        train_dataset = lgb.Dataset(X_trn, label=y_trn)
        runner = self._get_tuner_object(
            train_set=train_dataset, kwargs_options=dict(sample_size=sample_size)
        )
        runner.sample_train_set()

        # Workaround for mypy.
        if not type_checking.TYPE_CHECKING:
            runner.train_subset.construct()  # Cannot get label before construct `lgb.Dataset`.
            assert runner.train_subset.get_label().shape[0] == sample_size

    def test_time_budget(self) -> None:
        unexpected_value = 1.1  # out of scope.

        with turnoff_train():
            runner = self._get_tuner_object(
                params=dict(
                    feature_fraction=unexpected_value,  # set default as unexpected value.
                ),
                kwargs_options=dict(time_budget=0,),
            )
            assert len(runner.study.trials) == 0
            # No trials run because `time_budget` is set to zero.
            runner.tune_feature_fraction()
            assert runner.lgbm_params["feature_fraction"] == unexpected_value
            assert len(runner.study.trials) == 0

    def test_tune_feature_fraction(self):
        # type: () -> None

        unexpected_value = 1.1  # out of scope.

        with turnoff_train():
            tuning_history = []  # type: List[Dict[str, float]]
            best_params = {}  # type: Dict[str, Any]

            with warnings.catch_warnings():
                warnings.simplefilter("ignore", category=DeprecationWarning)
                runner = self._get_tuner_object(
                    params=dict(
                        feature_fraction=unexpected_value,  # set default as unexpected value.
                    ),
                    kwargs_options=dict(tuning_history=tuning_history, best_params=best_params,),
                )
            assert len(tuning_history) == 0
            assert len(runner.study.trials) == 0
            runner.tune_feature_fraction()

            assert runner.lgbm_params["feature_fraction"] != unexpected_value
            assert len(tuning_history) == 7
            assert len(runner.study.trials) == 7

    def test_tune_num_leaves(self):
        # type: () -> None

        unexpected_value = 1  # out of scope.

        with turnoff_train():
            tuning_history = []  # type: List[Dict[str, float]]

            with warnings.catch_warnings():
                warnings.simplefilter("ignore", category=DeprecationWarning)
                runner = self._get_tuner_object(
                    params=dict(num_leaves=unexpected_value,),
                    kwargs_options=dict(tuning_history=tuning_history, best_params={},),
                )
            assert len(tuning_history) == 0
            assert len(runner.study.trials) == 0
            runner.tune_num_leaves()

            assert runner.lgbm_params["num_leaves"] != unexpected_value
            assert len(tuning_history) == 20
            assert len(runner.study.trials) == 20

    def test_tune_num_leaves_negative_max_depth(self):
        # type: () -> None

        params = {
            "metric": "binary_logloss",
            "max_depth": -1,
        }  # type: Dict[str, Any]
        X_trn = np.random.uniform(10, size=(10, 5))
        y_trn = np.random.randint(2, size=10)
        train_dataset = lgb.Dataset(X_trn, label=y_trn)
        valid_dataset = lgb.Dataset(X_trn, label=y_trn)

        tuning_history = []  # type: List[Dict[str, float]]
        with warnings.catch_warnings():
            warnings.simplefilter("ignore", category=DeprecationWarning)
            runner = lgb.LightGBMTuner(
                params,
                train_dataset,
                num_boost_round=3,
                early_stopping_rounds=2,
                valid_sets=valid_dataset,
                tuning_history=tuning_history,
            )
        runner.tune_num_leaves()
        assert len(tuning_history) == 20
        assert len(runner.study.trials) == 20

    def test_tune_bagging(self):
        # type: () -> None

        unexpected_value = 1  # out of scope.

        with turnoff_train():
            tuning_history = []  # type: List[Dict[str, float]]

            with warnings.catch_warnings():
                warnings.simplefilter("ignore", category=DeprecationWarning)
                runner = self._get_tuner_object(
                    params=dict(bagging_fraction=unexpected_value,),
                    kwargs_options=dict(tuning_history=tuning_history, best_params={},),
                )
            assert len(tuning_history) == 0
            assert len(runner.study.trials) == 0
            runner.tune_bagging()

            assert runner.lgbm_params["bagging_fraction"] != unexpected_value
            assert len(tuning_history) == 10
            assert len(runner.study.trials) == 10

    def test_tune_feature_fraction_stage2(self):
        # type: () -> None

        unexpected_value = 0.5

        with turnoff_train():
            tuning_history = []  # type: List[Dict[str, float]]

            with warnings.catch_warnings():
                warnings.simplefilter("ignore", category=DeprecationWarning)
                runner = self._get_tuner_object(
                    params=dict(feature_fraction=unexpected_value,),
                    kwargs_options=dict(tuning_history=tuning_history, best_params={},),
                )
            assert len(tuning_history) == 0
            assert len(runner.study.trials) == 0
            runner.tune_feature_fraction_stage2()

            assert runner.lgbm_params["feature_fraction"] != unexpected_value
            assert len(tuning_history) == 6
            assert len(runner.study.trials) == 6

    def test_tune_regularization_factors(self):
        # type: () -> None

        unexpected_value = 20  # out of scope.

        with turnoff_train():
            tuning_history = []  # type: List[Dict[str, float]]

            with warnings.catch_warnings():
                warnings.simplefilter("ignore", category=DeprecationWarning)
                runner = self._get_tuner_object(
                    params=dict(lambda_l1=unexpected_value,),  # set default as unexpected value.
                    kwargs_options=dict(tuning_history=tuning_history, best_params={},),
                )
            assert len(tuning_history) == 0
            assert len(runner.study.trials) == 0
            runner.tune_regularization_factors()

            assert runner.lgbm_params["lambda_l1"] != unexpected_value
            assert len(tuning_history) == 20
            assert len(runner.study.trials) == 20

    def test_tune_min_data_in_leaf(self):
        # type: () -> None

        unexpected_value = 1  # out of scope.

        with turnoff_train():
            tuning_history = []  # type: List[Dict[str, float]]

            with warnings.catch_warnings():
                warnings.simplefilter("ignore", category=DeprecationWarning)
                runner = self._get_tuner_object(
                    params=dict(
                        min_child_samples=unexpected_value,  # set default as unexpected value.
                    ),
                    kwargs_options=dict(tuning_history=tuning_history, best_params={},),
                )
            assert len(tuning_history) == 0
            assert len(runner.study.trials) == 0
            runner.tune_min_data_in_leaf()

            assert runner.lgbm_params["min_child_samples"] != unexpected_value
            assert len(tuning_history) == 5
            assert len(runner.study.trials) == 5

    def test_when_a_step_does_not_improve_best_score(self):
        # type: () -> None

        params = {}  # type: Dict
        valid_data = np.zeros((10, 10))
        valid_sets = lgb.Dataset(valid_data)

        with warnings.catch_warnings():
            warnings.simplefilter("ignore", category=DeprecationWarning)
            tuner = LightGBMTuner(params, None, valid_sets=valid_sets)
        assert not tuner.higher_is_better()

        with mock.patch("lightgbm.train"), mock.patch.object(
            BaseTuner, "_get_booster_best_score", return_value=0.9
        ):
            tuner.tune_feature_fraction()

        assert "feature_fraction" in tuner.best_params
        assert tuner.best_score == 0.9

        # Assume that tuning `num_leaves` doesn't improve the `best_score`.
        with mock.patch("lightgbm.train"), mock.patch.object(
            BaseTuner, "_get_booster_best_score", return_value=1.1
        ):
            tuner.tune_num_leaves()

    def test_resume_run(self) -> None:
        params = {"verbose": -1}  # type: Dict
        dataset = lgb.Dataset(np.zeros((10, 10)))

        study = optuna.create_study()
        tuner = LightGBMTuner(params, dataset, valid_sets=dataset, study=study)

        with mock.patch.object(BaseTuner, "_get_booster_best_score", return_value=1.0):
            tuner.tune_regularization_factors()

        n_trials = len(study.trials)
        assert n_trials == len(study.trials)

        tuner2 = LightGBMTuner(params, dataset, valid_sets=dataset, study=study)
        with mock.patch.object(BaseTuner, "_get_booster_best_score", return_value=1.0):
            tuner2.tune_regularization_factors()
        assert n_trials == len(study.trials)

    def test_get_best_booster(self) -> None:
        unexpected_value = 20  # out of scope.

        params = {"verbose": -1, "lambda_l1": unexpected_value}  # type: Dict
        dataset = lgb.Dataset(np.zeros((10, 10)))

        study = optuna.create_study()
        tuner = LightGBMTuner(params, dataset, valid_sets=dataset, study=study)

        with pytest.raises(ValueError):
            tuner.get_best_booster()

        with mock.patch.object(BaseTuner, "_get_booster_best_score", return_value=0.0):
            tuner.tune_regularization_factors()

        best_booster = tuner.get_best_booster()
        assert best_booster.params["lambda_l1"] != unexpected_value

        # TODO(toshihikoyanase): Remove this check when LightGBMTuner.best_booster is removed.
        with pytest.warns(DeprecationWarning):
            tuner.best_booster

        tuner2 = LightGBMTuner(params, dataset, valid_sets=dataset, study=study)

        # Resumed study does not have the best booster.
        with pytest.raises(ValueError):
            tuner2.get_best_booster()

    def test_best_booster_with_model_dir(self) -> None:
        params = {"verbose": -1}  # type: Dict
        dataset = lgb.Dataset(np.zeros((10, 10)))

        study = optuna.create_study()
        with TemporaryDirectory() as tmpdir:
            tuner = LightGBMTuner(
                params, dataset, valid_sets=dataset, study=study, model_dir=tmpdir
            )

            with mock.patch.object(BaseTuner, "_get_booster_best_score", return_value=0.0):
                tuner.tune_regularization_factors()

            best_booster = tuner.get_best_booster()

            tuner2 = LightGBMTuner(
                params, dataset, valid_sets=dataset, study=study, model_dir=tmpdir
            )
            best_booster2 = tuner2.get_best_booster()

            assert best_booster.params == best_booster2.params

    @pytest.mark.parametrize("direction, overall_best", [("minimize", 1), ("maximize", 2),])
    def test_create_stepwise_study(self, direction: str, overall_best: int) -> None:

        tuner = LightGBMTuner({}, None, valid_sets=lgb.Dataset(np.zeros((10, 10))))

        def objective(trial: optuna.trial.Trial, value: float) -> float:

            trial.set_system_attr(
                optuna.integration.lightgbm_tuner.optimize._STEP_NAME_KEY,
                "step{:.0f}".format(value),
            )
            return trial.suggest_uniform("x", value, value)

        study = optuna.create_study(direction=direction)
        study_step1 = tuner._create_stepwise_study(study, "step1")

        with pytest.raises(ValueError):
            study_step1.best_trial

        study_step1.optimize(lambda t: objective(t, 1), n_trials=1)

        study_step2 = tuner._create_stepwise_study(study, "step2")

        # `study` has a trial, but `study_step2` has no trials.
        with pytest.raises(ValueError):
            study_step2.best_trial

        study_step2.optimize(lambda t: objective(t, 2), n_trials=2)

        assert len(study_step1.trials) == 1
        assert len(study_step2.trials) == 2
        assert len(study.trials) == 3

        assert study_step1.best_trial.value == 1
        assert study_step2.best_trial.value == 2
        assert study.best_trial.value == overall_best

<<<<<<< HEAD

class TestLightGBMTunerCV(object):
    def _get_tunercv_object(
        self,
        params: Dict[str, Any] = {},
        train_set: lgb.Dataset = None,
        kwargs_options: Dict[str, Any] = {},
        study: Optional[optuna.study.Study] = None,
    ) -> LightGBMTunerCV:

        # Required keyword arguments.
        kwargs = dict(
            num_boost_round=5, early_stopping_rounds=2, study=study
        )  # type: Dict[str, Any]
        kwargs.update(kwargs_options)

        runner = LightGBMTunerCV(params, train_set, **kwargs)
        return runner

    @pytest.mark.parametrize(
        "metric, study_direction",
        [
            ("auc", "minimize"),
            ("mse", "maximize"),
            (None, "maximize"),  # The default metric is binary_logloss.
        ],
    )
    def test_inconsistent_study_direction(self, metric: str, study_direction: str) -> None:

        params = {}  # type: Dict[str, Any]
        if metric is not None:
            params["metric"] = metric
        train_set = lgb.Dataset(None)
        study = optuna.create_study(direction=study_direction)
        with pytest.raises(ValueError) as excinfo:
            LightGBMTunerCV(
                params, train_set, num_boost_round=5, early_stopping_rounds=2, study=study,
            )

        assert excinfo.type == ValueError
        assert str(excinfo.value).startswith("Study direction is inconsistent with the metric")

    def test_with_minimum_required_args(self) -> None:

        runner = self._get_tunercv_object()
        assert "num_boost_round" in runner.lgbm_kwargs
        assert "num_boost_round" not in runner.auto_options
        assert runner.lgbm_kwargs["num_boost_round"] == 5

    def test_tune_feature_fraction(self) -> None:
        unexpected_value = 1.1  # out of scope.

        with turnoff_cv():
            with warnings.catch_warnings():
                warnings.simplefilter("ignore", category=DeprecationWarning)
                runner = self._get_tunercv_object(
                    params=dict(
                        feature_fraction=unexpected_value,  # set default as unexpected value.
                    ),
                )
            runner.tune_feature_fraction()

            assert runner.lgbm_params["feature_fraction"] != unexpected_value
            assert len(runner.study.trials) == 7

    def test_tune_num_leaves(self) -> None:
        unexpected_value = 1  # out of scope.

        with turnoff_cv():
            with warnings.catch_warnings():
                warnings.simplefilter("ignore", category=DeprecationWarning)
                runner = self._get_tunercv_object(params=dict(num_leaves=unexpected_value,),)
            assert len(runner.study.trials) == 0
            runner.tune_num_leaves()

            assert runner.lgbm_params["num_leaves"] != unexpected_value
            assert len(runner.study.trials) == 20

    def test_tune_bagging(self) -> None:
        unexpected_value = 1  # out of scope.

        with turnoff_cv():
            with warnings.catch_warnings():
                warnings.simplefilter("ignore", category=DeprecationWarning)
                runner = self._get_tunercv_object(params=dict(bagging_fraction=unexpected_value,),)
            assert len(runner.study.trials) == 0
            runner.tune_bagging()

            assert runner.lgbm_params["bagging_fraction"] != unexpected_value
            assert len(runner.study.trials) == 10

    def test_tune_feature_fraction_stage2(self) -> None:
        unexpected_value = 0.5

        with turnoff_cv():
            with warnings.catch_warnings():
                warnings.simplefilter("ignore", category=DeprecationWarning)
                runner = self._get_tunercv_object(params=dict(feature_fraction=unexpected_value,),)
            assert len(runner.study.trials) == 0
            runner.tune_feature_fraction_stage2()

            assert runner.lgbm_params["feature_fraction"] != unexpected_value
            assert len(runner.study.trials) == 6

    def test_tune_regularization_factors(self) -> None:
        unexpected_value = 20  # out of scope.

        with turnoff_cv():
            with warnings.catch_warnings():
                warnings.simplefilter("ignore", category=DeprecationWarning)
                runner = self._get_tunercv_object(
                    params=dict(lambda_l1=unexpected_value,),  # set default as unexpected value.
                )
            assert len(runner.study.trials) == 0
            runner.tune_regularization_factors()

            assert runner.lgbm_params["lambda_l1"] != unexpected_value
            assert len(runner.study.trials) == 20

    def test_tune_min_data_in_leaf(self) -> None:
        unexpected_value = 1  # out of scope.

        with turnoff_cv():
            with warnings.catch_warnings():
                warnings.simplefilter("ignore", category=DeprecationWarning)
                runner = self._get_tunercv_object(
                    params=dict(
                        min_child_samples=unexpected_value,  # set default as unexpected value.
                    ),
                )
            assert len(runner.study.trials) == 0
            runner.tune_min_data_in_leaf()

            assert runner.lgbm_params["min_child_samples"] != unexpected_value
            assert len(runner.study.trials) == 5

    def test_resume_run(self) -> None:
        params = {"verbose": -1}  # type: Dict
        dataset = lgb.Dataset(np.zeros((10, 10)))

        study = optuna.create_study()
        tuner = LightGBMTunerCV(params, dataset, study=study)

        with mock.patch.object(OptunaObjectiveCV, "_get_cv_scores", return_value=[1.0]):
            tuner.tune_regularization_factors()

        n_trials = len(study.trials)
        assert n_trials == len(study.trials)

        tuner2 = LightGBMTuner(params, dataset, valid_sets=dataset, study=study)
        with mock.patch.object(OptunaObjectiveCV, "_get_cv_scores", return_value=[1.0]):
            tuner2.tune_regularization_factors()
        assert n_trials == len(study.trials)
=======
    def test_optuna_callback(self) -> None:
        params = {"verbose": -1}  # type: Dict[str, Any]
        dataset = lgb.Dataset(np.zeros((10, 10)))

        callback_mock = mock.MagicMock()

        study = optuna.create_study()
        tuner = LightGBMTuner(
            params, dataset, valid_sets=dataset, study=study, optuna_callbacks=[callback_mock],
        )

        with mock.patch.object(BaseTuner, "_get_booster_best_score", return_value=1.0):
            tuner.tune_params(["num_leaves"], 10, optuna.samplers.TPESampler(), "num_leaves")

        assert callback_mock.call_count == 10
>>>>>>> 2800e108
<|MERGE_RESOLUTION|>--- conflicted
+++ resolved
@@ -730,7 +730,22 @@
         assert study_step2.best_trial.value == 2
         assert study.best_trial.value == overall_best
 
-<<<<<<< HEAD
+    def test_optuna_callback(self) -> None:
+        params = {"verbose": -1}  # type: Dict[str, Any]
+        dataset = lgb.Dataset(np.zeros((10, 10)))
+
+        callback_mock = mock.MagicMock()
+
+        study = optuna.create_study()
+        tuner = LightGBMTuner(
+            params, dataset, valid_sets=dataset, study=study, optuna_callbacks=[callback_mock],
+        )
+
+        with mock.patch.object(BaseTuner, "_get_booster_best_score", return_value=1.0):
+            tuner.tune_params(["num_leaves"], 10, optuna.samplers.TPESampler(), "num_leaves")
+
+        assert callback_mock.call_count == 10
+
 
 class TestLightGBMTunerCV(object):
     def _get_tunercv_object(
@@ -884,7 +899,7 @@
         with mock.patch.object(OptunaObjectiveCV, "_get_cv_scores", return_value=[1.0]):
             tuner2.tune_regularization_factors()
         assert n_trials == len(study.trials)
-=======
+
     def test_optuna_callback(self) -> None:
         params = {"verbose": -1}  # type: Dict[str, Any]
         dataset = lgb.Dataset(np.zeros((10, 10)))
@@ -892,12 +907,11 @@
         callback_mock = mock.MagicMock()
 
         study = optuna.create_study()
-        tuner = LightGBMTuner(
-            params, dataset, valid_sets=dataset, study=study, optuna_callbacks=[callback_mock],
+        tuner = LightGBMTunerCV(
+            params, dataset, study=study, optuna_callbacks=[callback_mock],
         )
 
-        with mock.patch.object(BaseTuner, "_get_booster_best_score", return_value=1.0):
+        with mock.patch.object(OptunaObjectiveCV, "_get_cv_scores", return_value=[1.0]):
             tuner.tune_params(["num_leaves"], 10, optuna.samplers.TPESampler(), "num_leaves")
 
-        assert callback_mock.call_count == 10
->>>>>>> 2800e108
+        assert callback_mock.call_count == 10