import abc
from collections import OrderedDict
from typing import Callable
from typing import Dict
from typing import List
from typing import Optional

from optuna.distributions import BaseDistribution
from optuna.samplers import intersection_search_space
from optuna.study import Study
from optuna.trial import FrozenTrial
from optuna.trial import TrialState


class BaseImportanceEvaluator(object, metaclass=abc.ABCMeta):
    """Abstract parameter importance evaluator."""

    @abc.abstractmethod
    def evaluate(
        self,
        study: Study,
        params: Optional[List[str]] = None,
        *,
        target: Optional[Callable[[FrozenTrial], float]] = None,
    ) -> Dict[str, float]:
        """Evaluate parameter importances based on completed trials in the given study.

        .. note::

            This method is not meant to be called by library users.

        .. seealso::

            Please refer to :func:`~optuna.importance.get_param_importances` for how a concrete
            evaluator should implement this method.

        Args:
            study:
                An optimized study.
            params:
                A list of names of parameters to assess.
                If :obj:`None`, all parameters that are present in all of the completed trials are
                assessed.
            target:
                A function to specify the value to evaluate importances. If it is :obj:`None`, the
                objective values are used.

        Returns:
            An :class:`collections.OrderedDict` where the keys are parameter names and the values
            are assessed importances.
        """
        # TODO(hvy): Reconsider the interface as logic might violate DRY among multiple evaluators.
        raise NotImplementedError


def _get_distributions(study: Study, params: Optional[List[str]]) -> Dict[str, BaseDistribution]:
    _check_evaluate_args(study, params)

    if params is None:
        return intersection_search_space(study, ordered_dict=True)

    # New temporary required to pass mypy. Seems like a bug.
    params_not_none = params
    assert params_not_none is not None

    # Compute the search space based on the subset of trials containing all parameters.
    distributions = None
    for trial in study.trials:
        if trial.state != TrialState.COMPLETE:
            continue

        trial_distributions = trial.distributions
        if not all(name in trial_distributions for name in params_not_none):
            continue

        if distributions is None:
            distributions = dict(
                filter(
                    lambda name_and_distribution: name_and_distribution[0] in params_not_none,
                    trial_distributions.items(),
                )
            )
            continue

        if any(
            trial_distributions[name] != distribution
            for name, distribution in distributions.items()
        ):
            raise ValueError(
                "Parameters importances cannot be assessed with dynamic search spaces if "
                "parameters are specified. Specified parameters: {}.".format(params)
            )

    assert distributions is not None  # Required to pass mypy.
    distributions = OrderedDict(
        sorted(distributions.items(), key=lambda name_and_distribution: name_and_distribution[0])
    )
    return distributions


<<<<<<< HEAD
=======
def _get_study_data(
    study: Study,
    distributions: Dict[str, BaseDistribution],
    target: Optional[Callable[[FrozenTrial], float]],
) -> Tuple[np.ndarray, np.ndarray]:
    trials = []
    for trial in study.trials:
        if trial.state != TrialState.COMPLETE:
            continue
        if any(name not in trial.params for name in distributions.keys()):
            continue
        trials.append(trial)

    n_trials = len(trials)
    n_params = len(distributions)

    params = np.empty((n_trials, n_params), dtype=np.float64)
    values = np.empty((n_trials,), dtype=np.float64)

    for i, trial in enumerate(trials):
        trial_params = trial.params
        for j, (name, distribution) in enumerate(distributions.items()):
            param = trial_params[name]
            if isinstance(distribution, CategoricalDistribution):
                param = distribution.to_internal_repr(param)
            params[i, j] = param
        if target is None:
            values[i] = trial.value
        else:
            values[i] = target(trial)

    return params, values


>>>>>>> 35cc4c14
def _check_evaluate_args(study: Study, params: Optional[List[str]]) -> None:
    completed_trials = list(filter(lambda t: t.state == TrialState.COMPLETE, study.trials))
    if len(completed_trials) == 0:
        raise ValueError("Cannot evaluate parameter importances without completed trials.")
    if len(completed_trials) == 1:
        raise ValueError("Cannot evaluate parameter importances with only a single trial.")

    if params is not None:
        if not isinstance(params, (list, tuple)):
            raise TypeError(
                "Parameters must be specified as a list. Actual parameters: {}.".format(params)
            )
        if any(not isinstance(p, str) for p in params):
            raise TypeError(
                "Parameters must be specified by their names with strings. Actual parameters: "
                "{}.".format(params)
            )

        if len(params) > 0:
            at_least_one_trial = False
            for trial in completed_trials:
                if all(p in trial.distributions for p in params):
                    at_least_one_trial = True
                    break
            if not at_least_one_trial:
                raise ValueError(
                    "Study must contain completed trials with all specified parameters. "
                    "Specified parameters: {}.".format(params)
                )<|MERGE_RESOLUTION|>--- conflicted
+++ resolved
@@ -98,43 +98,6 @@
     return distributions
 
 
-<<<<<<< HEAD
-=======
-def _get_study_data(
-    study: Study,
-    distributions: Dict[str, BaseDistribution],
-    target: Optional[Callable[[FrozenTrial], float]],
-) -> Tuple[np.ndarray, np.ndarray]:
-    trials = []
-    for trial in study.trials:
-        if trial.state != TrialState.COMPLETE:
-            continue
-        if any(name not in trial.params for name in distributions.keys()):
-            continue
-        trials.append(trial)
-
-    n_trials = len(trials)
-    n_params = len(distributions)
-
-    params = np.empty((n_trials, n_params), dtype=np.float64)
-    values = np.empty((n_trials,), dtype=np.float64)
-
-    for i, trial in enumerate(trials):
-        trial_params = trial.params
-        for j, (name, distribution) in enumerate(distributions.items()):
-            param = trial_params[name]
-            if isinstance(distribution, CategoricalDistribution):
-                param = distribution.to_internal_repr(param)
-            params[i, j] = param
-        if target is None:
-            values[i] = trial.value
-        else:
-            values[i] = target(trial)
-
-    return params, values
-
-
->>>>>>> 35cc4c14
 def _check_evaluate_args(study: Study, params: Optional[List[str]]) -> None:
     completed_trials = list(filter(lambda t: t.state == TrialState.COMPLETE, study.trials))
     if len(completed_trials) == 0:
