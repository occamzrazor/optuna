--- conflicted
+++ resolved
@@ -9,19 +9,14 @@
 logger = get_logger(__name__)
 
 if type_checking.TYPE_CHECKING:
-<<<<<<< HEAD
     from plotly.graph_objs import Contour  # NOQA
     from plotly.graph_objs import Scatter  # NOQA
+    from typing import DefaultDict  # NOQA
     from typing import List  # NOQA
     from typing import Optional  # NOQA
     from typing import Tuple  # NOQA
 
     from optuna.structs import FrozenTrial  # NOQA
-=======
-    from typing import DefaultDict  # NOQA
-    from typing import List  # NOQA
-    from typing import Optional  # NOQA
->>>>>>> d28613ad
 
 try:
     import plotly.graph_objs as go
@@ -174,26 +169,16 @@
     return figure
 
 
-<<<<<<< HEAD
 def plot_contour(study, params=None):
     # type: (Study, Optional[List[str]]) -> None
     """Plot the parameter relationship as contour plot in a study.
-=======
-def plot_parallel_coordinate(study, params=None):
-    # type: (Study, Optional[List[str]]) -> None
-    """Plot the high-dimentional parameter relationships in a study.
->>>>>>> d28613ad
 
         Note that, If a parameter contains missing values, a trial with missing values is not
         plotted.
 
     Example:
 
-<<<<<<< HEAD
         The following code snippet shows how to plot the parameter relationship as contour plot.
-=======
-        The following code snippet shows how to plot the high-dimentional parameter relationships.
->>>>>>> d28613ad
 
         .. code::
 
@@ -205,11 +190,7 @@
             study = optuna.create_study()
             study.optimize(objective, n_trials=100)
 
-<<<<<<< HEAD
             optuna.visualization.plot_contour(study, params=['param_a', 'param_b'])
-=======
-            optuna.visualization.plot_parallel_coordinate(study, params=['param_a', 'param_b'])
->>>>>>> d28613ad
 
     Args:
         study:
@@ -220,7 +201,6 @@
     """
 
     _check_plotly_availability()
-<<<<<<< HEAD
     figure = _get_contour_plot(study, params)
     figure.show()
 
@@ -230,17 +210,6 @@
 
     layout = go.Layout(
         title='Contour Plot',
-=======
-    figure = _get_parallel_coordinate_plot(study, params)
-    figure.show()
-
-
-def _get_parallel_coordinate_plot(study, params=None):
-    # type: (Study, Optional[List[str]]) -> Figure
-
-    layout = go.Layout(
-        title='Parallel Coordinate Plot',
->>>>>>> d28613ad
     )
 
     trials = [trial for trial in study.trials if trial.state == TrialState.COMPLETE]
@@ -250,7 +219,6 @@
         return go.Figure(data=[], layout=layout)
 
     all_params = {p_name for t in trials for p_name in t.params.keys()}
-<<<<<<< HEAD
     if params is None:
         sorted_params = sorted(list(all_params))
     elif len(params) <= 1:
@@ -301,7 +269,113 @@
                     figure.update_yaxes(title_text=y_param, row=y_i + 1, col=x_i + 1)
                 if y_i == len(sorted_params) - 1:
                     figure.update_xaxes(title_text=x_param, row=y_i + 1, col=x_i + 1)
-=======
+
+    return figure
+
+
+def _generate_contour_subplot(trials, x_param, y_param, direction):
+    # type: (List[FrozenTrial], str, str, StudyDirection) -> Tuple[Contour, Scatter]
+
+    x_indexes = sorted(list({t.params[x_param] for t in trials if x_param in t.params}))
+    y_indexes = sorted(list({t.params[y_param] for t in trials if y_param in t.params}))
+    if len(x_indexes) < 2:
+        logger.warning('Param {} unique value length is less than 2.'.format(x_param))
+        return go.Contour(), go.Scatter()
+    if len(y_indexes) < 2:
+        logger.warning('Param {} unique value length is less than 2.'.format(y_param))
+        return go.Contour(), go.Scatter()
+    z = [[float('nan') for _ in range(len(x_indexes))] for _ in range(len(y_indexes))]
+
+    x_values = []
+    y_values = []
+    for trial in trials:
+        if x_param not in trial.params or y_param not in trial.params:
+            continue
+        x_values.append(trial.params[x_param])
+        y_values.append(trial.params[y_param])
+        x_i = x_indexes.index(trial.params[x_param])
+        y_i = y_indexes.index(trial.params[y_param])
+        if isinstance(trial.value, int):
+            value = float(trial.value)
+        elif isinstance(trial.value, float):
+            value = trial.value
+        else:
+            raise ValueError(
+                'Trial{} has COMPLETE state, but its value is non-numeric.'.format(trial.number))
+        z[y_i][x_i] = value
+
+    contour = go.Contour(
+        x=x_indexes, y=y_indexes, z=z,
+        colorbar={'title': 'Objective Value'},
+        colorscale='blues',
+        connectgaps=True,
+        contours_coloring='heatmap',
+        hoverinfo='none',
+        line_smoothing=1.3,
+        reversescale=True if direction == StudyDirection.MINIMIZE else False
+    )
+
+    scatter = go.Scatter(
+        x=x_values,
+        y=y_values,
+        marker={'color': 'black'},
+        mode='markers',
+        showlegend=False
+    )
+
+    return (contour, scatter)
+
+
+def plot_parallel_coordinate(study, params=None):
+    # type: (Study, Optional[List[str]]) -> None
+    """Plot the high-dimentional parameter relationships in a study.
+
+        Note that, If a parameter contains missing values, a trial with missing values is not
+        plotted.
+
+    Example:
+
+        The following code snippet shows how to plot the high-dimentional parameter relationships.
+
+        .. code::
+
+            import optuna
+
+            def objective(trial):
+                ...
+
+            study = optuna.create_study()
+            study.optimize(objective, n_trials=100)
+
+            optuna.visualization.plot_parallel_coordinate(study, params=['param_a', 'param_b'])
+
+    Args:
+        study:
+            A :class:`~optuna.study.Study` object whose trials are plotted for their objective
+            values.
+        params:
+            Parameter list to visualize. The default is all parameters.
+    """
+
+    _check_plotly_availability()
+    figure = _get_parallel_coordinate_plot(study, params)
+    figure.show()
+
+
+def _get_parallel_coordinate_plot(study, params=None):
+    # type: (Study, Optional[List[str]]) -> Figure
+
+    layout = go.Layout(
+        title='Parallel Coordinate Plot',
+    )
+
+    trials = [trial for trial in study.trials if trial.state == TrialState.COMPLETE]
+
+    if len(trials) == 0:
+        logger.warning('Your study does not have any completed trials.')
+        return go.Figure(data=[], layout=layout)
+
+    all_params = {p_name for t in trials for p_name in t.params.keys()}
     if params is not None:
         for input_p_name in params:
             if input_p_name not in all_params:
@@ -353,67 +427,10 @@
     ]
 
     figure = go.Figure(data=traces, layout=layout)
->>>>>>> d28613ad
 
     return figure
 
 
-<<<<<<< HEAD
-def _generate_contour_subplot(trials, x_param, y_param, direction):
-    # type: (List[FrozenTrial], str, str, StudyDirection) -> Tuple[Contour, Scatter]
-
-    x_indexes = sorted(list({t.params[x_param] for t in trials if x_param in t.params}))
-    y_indexes = sorted(list({t.params[y_param] for t in trials if y_param in t.params}))
-    if len(x_indexes) < 2:
-        logger.warning('Param {} unique value length is less than 2.'.format(x_param))
-        return go.Contour(), go.Scatter()
-    if len(y_indexes) < 2:
-        logger.warning('Param {} unique value length is less than 2.'.format(y_param))
-        return go.Contour(), go.Scatter()
-    z = [[float('nan') for _ in range(len(x_indexes))] for _ in range(len(y_indexes))]
-
-    x_values = []
-    y_values = []
-    for trial in trials:
-        if x_param not in trial.params or y_param not in trial.params:
-            continue
-        x_values.append(trial.params[x_param])
-        y_values.append(trial.params[y_param])
-        x_i = x_indexes.index(trial.params[x_param])
-        y_i = y_indexes.index(trial.params[y_param])
-        if isinstance(trial.value, int):
-            value = float(trial.value)
-        elif isinstance(trial.value, float):
-            value = trial.value
-        else:
-            raise ValueError(
-                'Trial{} has COMPLETE state, but its value is non-numeric.'.format(trial.number))
-        z[y_i][x_i] = value
-
-    contour = go.Contour(
-        x=x_indexes, y=y_indexes, z=z,
-        colorbar={'title': 'Objective Value'},
-        colorscale='blues',
-        connectgaps=True,
-        contours_coloring='heatmap',
-        hoverinfo='none',
-        line_smoothing=1.3,
-        reversescale=True if direction == StudyDirection.MINIMIZE else False
-    )
-
-    scatter = go.Scatter(
-        x=x_values,
-        y=y_values,
-        marker={'color': 'black'},
-        mode='markers',
-        showlegend=False
-    )
-
-    return (contour, scatter)
-
-
-=======
->>>>>>> d28613ad
 def _check_plotly_availability():
     # type: () -> None
 
