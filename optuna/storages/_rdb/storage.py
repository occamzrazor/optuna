--- conflicted
+++ resolved
@@ -343,44 +343,20 @@
         return directions
 
     def get_study_user_attrs(self, study_id: int) -> Dict[str, Any]:
-
-<<<<<<< HEAD
-        session = self.scoped_session()
-
-        # Ensure that that study exists.
-        models.StudyModel.find_or_raise_by_id(study_id, session)
-        attributes = models.StudyUserAttributeModel.where_study_id(study_id, session)
-        user_attrs = {attr.key: RDBStorage._decode_json(attr.value_json) for attr in attributes}
-        # Terminate transaction explicitly to avoid connection timeout during transaction.
-        self._commit(session)
-=======
         with _create_scoped_session(self.scoped_session) as session:
             # Ensure that that study exists.
             models.StudyModel.find_or_raise_by_id(study_id, session)
             attributes = models.StudyUserAttributeModel.where_study_id(study_id, session)
-            user_attrs = {attr.key: json.loads(attr.value_json) for attr in attributes}
->>>>>>> b9103a01
+            user_attrs = {attr.key: RDBStorage._decode_json(attr.value_json) for attr in attributes}
 
         return user_attrs
 
     def get_study_system_attrs(self, study_id: int) -> Dict[str, Any]:
-
-<<<<<<< HEAD
-        session = self.scoped_session()
-
-        # Ensure that that study exists.
-        models.StudyModel.find_or_raise_by_id(study_id, session)
-        attributes = models.StudySystemAttributeModel.where_study_id(study_id, session)
-        system_attrs = {attr.key: RDBStorage._deck_json(attr.value_json) for attr in attributes}
-        # Terminate transaction explicitly to avoid connection timeout during transaction.
-        self._commit(session)
-=======
         with _create_scoped_session(self.scoped_session) as session:
             # Ensure that that study exists.
             models.StudyModel.find_or_raise_by_id(study_id, session)
             attributes = models.StudySystemAttributeModel.where_study_id(study_id, session)
-            system_attrs = {attr.key: json.loads(attr.value_json) for attr in attributes}
->>>>>>> b9103a01
+            system_attrs = {attr.key:  RDBStorage._decode_json(attr.value_json) for attr in attributes}
 
         return system_attrs
 
@@ -389,16 +365,8 @@
         with _create_scoped_session(self.scoped_session) as session:
             # Ensure trial exists.
             models.TrialModel.find_or_raise_by_id(trial_id, session)
-
-<<<<<<< HEAD
-        attributes = models.TrialUserAttributeModel.where_trial_id(trial_id, session)
-        user_attrs = {attr.key: RDBStorage._decode_json(attr.value_json) for attr in attributes}
-        # Terminate transaction explicitly to avoid connection timeout during transaction.
-        self._commit(session)
-=======
             attributes = models.TrialUserAttributeModel.where_trial_id(trial_id, session)
-            user_attrs = {attr.key: json.loads(attr.value_json) for attr in attributes}
->>>>>>> b9103a01
+            user_attrs = {attr.key: RDBStorage._decode_json(attr.value_json) for attr in attributes}
 
         return user_attrs
 
@@ -408,18 +376,8 @@
             # Ensure trial exists.
             models.TrialModel.find_or_raise_by_id(trial_id, session)
 
-<<<<<<< HEAD
-        # Ensure trial exists.
-        models.TrialModel.find_or_raise_by_id(trial_id, session)
-
-        attributes = models.TrialSystemAttributeModel.where_trial_id(trial_id, session)
-        system_attrs = {attr.key: RDBStorage._decode_json(attr.value_json) for attr in attributes}
-        # Terminate transaction explicitly to avoid connection timeout during transaction.
-        self._commit(session)
-=======
             attributes = models.TrialSystemAttributeModel.where_trial_id(trial_id, session)
-            system_attrs = {attr.key: json.loads(attr.value_json) for attr in attributes}
->>>>>>> b9103a01
+            system_attrs = {attr.key: RDBStorage._decode_json(attr.value_json) for attr in attributes}
 
         return system_attrs
 
@@ -468,55 +426,6 @@
                     value = models.TrialValueModel.find_by_trial_and_objective(
                         best_trial, 0, session
                     )
-<<<<<<< HEAD
-                    .filter(models.TrialParamModel.trial_id == best_trial.trial_id)
-                    .all()
-                )
-                param_dict = {}
-                param_distributions = {}
-                for param in params:
-                    distribution = distributions.json_to_distribution(param.distribution_json)
-                    param_dict[param.param_name] = distribution.to_external_repr(param.param_value)
-                    param_distributions[param.param_name] = distribution
-                user_attrs = session.query(models.TrialUserAttributeModel).filter(
-                    models.TrialUserAttributeModel.trial_id == best_trial.trial_id
-                )
-                system_attrs = session.query(models.TrialSystemAttributeModel).filter(
-                    models.TrialSystemAttributeModel.trial_id == best_trial.trial_id
-                )
-                intermediate = session.query(models.TrialValueModel).filter(
-                    models.TrialValueModel.trial_id == best_trial.trial_id
-                )
-                best_trial_frozen = FrozenTrial(
-                    best_trial.number,
-                    TrialState.COMPLETE,
-                    best_trial.value,
-                    best_trial.datetime_start,
-                    best_trial.datetime_complete,
-                    param_dict,
-                    param_distributions,
-                    {i.key: RDBStorage._decode_json(i.value_json) for i in user_attrs},
-                    {i.key: RDBStorage._decode_json(i.value_json) for i in system_attrs},
-                    {value.step: value.value for value in intermediate},
-                    best_trial.trial_id,
-                )
-            user_attrs = session.query(models.StudyUserAttributeModel).filter(
-                models.StudyUserAttributeModel.study_id == study.study_id
-            )
-            system_attrs = session.query(models.StudySystemAttributeModel).filter(
-                models.StudySystemAttributeModel.study_id == study.study_id
-            )
-            study_summaries.append(
-                StudySummary(
-                    study_name=study.study_name,
-                    direction=study.direction,
-                    best_trial=best_trial_frozen,
-                    user_attrs={i.key: RDBStorage._decode_json(i.value_json) for i in user_attrs},
-                    system_attrs={i.key: RDBStorage._decode_json(i.value_json) for i in system_attrs},
-                    n_trials=study.n_trial,
-                    datetime_start=study.datetime_start,
-                    study_id=study.study_id,
-=======
                     assert value
                     params = (
                         session.query(
@@ -552,8 +461,8 @@
                         best_trial.datetime_complete,
                         param_dict,
                         param_distributions,
-                        {i.key: json.loads(i.value_json) for i in user_attrs},
-                        {i.key: json.loads(i.value_json) for i in system_attrs},
+                        {i.key: RDBStorage._decode_json(i.value_json) for i in user_attrs},
+                        {i.key: RDBStorage._decode_json(i.value_json) for i in system_attrs},
                         {value.step: value.intermediate_value for value in intermediate},
                         best_trial.trial_id,
                     )
@@ -567,13 +476,12 @@
                         direction=None,
                         directions=directions,
                         best_trial=best_trial_frozen,
-                        user_attrs={i.key: json.loads(i.value_json) for i in user_attrs},
-                        system_attrs={i.key: json.loads(i.value_json) for i in system_attrs},
+                        user_attrs={i.key: RDBStorage._decode_json(i.value_json) for i in user_attrs},
+                        system_attrs={i.key: RDBStorage._decode_json(i.value_json) for i in system_attrs},
                         n_trials=study.n_trial,
                         datetime_start=study.datetime_start,
                         study_id=study.study_id,
                     )
->>>>>>> b9103a01
                 )
 
         return study_summaries
