import collections
from typing import Any
from typing import Dict
from typing import List
from typing import Set
from typing import Tuple

import optuna
from optuna._imports import try_import
from optuna.trial._state import TrialState


with try_import() as _imports:
<<<<<<< HEAD
    # `trials_dataframe` is disabled if pandas is not available.
    import pandas as pd
=======
    # `Study.trials_dataframe` is disabled if pandas is not available.
    import pandas as pd  # NOQA
>>>>>>> 8dc5798c

# Required for type annotation in `Study.trials_dataframe`.
if not _imports.is_successful():
    pd = object  # type: ignore # NOQA


def _trials_dataframe(
    study: "optuna.Study", attrs: Tuple[str, ...], multi_index: bool
) -> "pd.DataFrame":
    _imports.check()

    trials = study.get_trials(deepcopy=False)

    # If no trials, return an empty dataframe.
    if not len(trials):
        return pd.DataFrame()

    attrs_to_df_columns = collections.OrderedDict()  # type: Dict[str, str]
    for attr in attrs:
        if attr.startswith("_"):
            # Python conventional underscores are omitted in the dataframe.
            df_column = attr[1:]
        else:
            df_column = attr
        attrs_to_df_columns[attr] = df_column

    # column_agg is an aggregator of column names.
    # Keys of column agg are attributes of `FrozenTrial` such as 'trial_id' and 'params'.
    # Values are dataframe columns such as ('trial_id', '') and ('params', 'n_layers').
    column_agg = collections.defaultdict(set)  # type: Dict[str, Set]
    non_nested_attr = ""

    def _create_record_and_aggregate_column(
        trial: "optuna.trial.FrozenTrial",
    ) -> Dict[Tuple[str, str], Any]:

        record = {}
        for attr, df_column in attrs_to_df_columns.items():
            value = getattr(trial, attr)
            if isinstance(value, TrialState):
                # Convert TrialState to str and remove the common prefix.
                value = str(value).split(".")[-1]
            if isinstance(value, dict):
                for nested_attr, nested_value in value.items():
                    record[(df_column, nested_attr)] = nested_value
                    column_agg[attr].add((df_column, nested_attr))
            else:
                record[(df_column, non_nested_attr)] = value
                column_agg[attr].add((df_column, non_nested_attr))
        return record

    records = list([_create_record_and_aggregate_column(trial) for trial in trials])

    columns = sum(
        (sorted(column_agg[k]) for k in attrs if k in column_agg), []
    )  # type: List[Tuple[str, str]]

    df = pd.DataFrame(records, columns=pd.MultiIndex.from_tuples(columns))

    if not multi_index:
        # Flatten the `MultiIndex` columns where names are concatenated with underscores.
        # Filtering is required to omit non-nested columns avoiding unwanted trailing
        # underscores.
        df.columns = ["_".join(filter(lambda c: c, map(lambda c: str(c), col))) for col in columns]

    return df<|MERGE_RESOLUTION|>--- conflicted
+++ resolved
@@ -11,13 +11,8 @@
 
 
 with try_import() as _imports:
-<<<<<<< HEAD
-    # `trials_dataframe` is disabled if pandas is not available.
+    # `Study.trials_dataframe` is disabled if pandas is not available.
     import pandas as pd
-=======
-    # `Study.trials_dataframe` is disabled if pandas is not available.
-    import pandas as pd  # NOQA
->>>>>>> 8dc5798c
 
 # Required for type annotation in `Study.trials_dataframe`.
 if not _imports.is_successful():
